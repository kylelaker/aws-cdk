import * as codepipeline from '@aws-cdk/aws-codepipeline';
import * as targets from '@aws-cdk/aws-events-targets';
import * as s3 from '@aws-cdk/aws-s3';
import { Names, Token } from '@aws-cdk/core';
<<<<<<< HEAD
import { Construct } from 'constructs';
=======
>>>>>>> b16ea9fe
import { Action } from '../action';
import { sourceArtifactBounds } from '../common';

// keep this import separate from other imports to reduce chance for merge conflicts with v2-main
// eslint-disable-next-line no-duplicate-imports, import/order
import { Construct } from '@aws-cdk/core';

/**
 * How should the S3 Action detect changes.
 * This is the type of the {@link S3SourceAction.trigger} property.
 */
export enum S3Trigger {
  /**
   * The Action will never detect changes -
   * the Pipeline it's part of will only begin a run when explicitly started.
   */
  NONE = 'None',

  /**
   * CodePipeline will poll S3 to detect changes.
   * This is the default method of detecting changes.
   */
  POLL = 'Poll',

  /**
   * CodePipeline will use CloudWatch Events to be notified of changes.
   * Note that the Bucket that the Action uses needs to be part of a CloudTrail Trail
   * for the events to be delivered.
   */
  EVENTS = 'Events',
}

/**
 * The CodePipeline variables emitted by the S3 source Action.
 */
export interface S3SourceVariables {
  /** The identifier of the S3 version of the object that triggered the build. */
  readonly versionId: string;

  /** The e-tag of the S3 version of the object that triggered the build. */
  readonly eTag: string;
}

/**
 * Construction properties of the {@link S3SourceAction S3 source Action}.
 */
export interface S3SourceActionProps extends codepipeline.CommonAwsActionProps {
  /**
   *
   */
  readonly output: codepipeline.Artifact;

  /**
   * The key within the S3 bucket that stores the source code.
   *
   * @example 'path/to/file.zip'
   */
  readonly bucketKey: string;

  /**
   * How should CodePipeline detect source changes for this Action.
   * Note that if this is S3Trigger.EVENTS, you need to make sure to include the source Bucket in a CloudTrail Trail,
   * as otherwise the CloudWatch Events will not be emitted.
   *
   * @default S3Trigger.POLL
   * @see https://docs.aws.amazon.com/AmazonCloudWatch/latest/events/log-s3-data-events.html
   */
  readonly trigger?: S3Trigger;

  /**
   * The Amazon S3 bucket that stores the source code
   */
  readonly bucket: s3.IBucket;
}

/**
 * Source that is provided by a specific Amazon S3 object.
 *
 * Will trigger the pipeline as soon as the S3 object changes, but only if there is
 * a CloudTrail Trail in the account that captures the S3 event.
 */
export class S3SourceAction extends Action {
  private readonly props: S3SourceActionProps;

  constructor(props: S3SourceActionProps) {
    super({
      ...props,
      resource: props.bucket,
      category: codepipeline.ActionCategory.SOURCE,
      provider: 'S3',
      artifactBounds: sourceArtifactBounds(),
      outputs: [props.output],
    });

    if (props.bucketKey.length === 0) {
      throw new Error('Property bucketKey cannot be an empty string');
    }

    this.props = props;
  }

  /** The variables emitted by this action. */
  public get variables(): S3SourceVariables {
    return {
      versionId: this.variableExpression('VersionId'),
      eTag: this.variableExpression('ETag'),
    };
  }

  protected bound(_scope: Construct, stage: codepipeline.IStage, options: codepipeline.ActionBindOptions):
  codepipeline.ActionConfig {
    if (this.props.trigger === S3Trigger.EVENTS) {
      const id = this.generateEventId(stage);
      this.props.bucket.onCloudTrailWriteObject(id, {
        target: new targets.CodePipeline(stage.pipeline),
        paths: [this.props.bucketKey],
      });
    }

    // we need to read from the source bucket...
    this.props.bucket.grantRead(options.role);

    // ...and write to the Pipeline bucket
    options.bucket.grantWrite(options.role);

    return {
      configuration: {
        S3Bucket: this.props.bucket.bucketName,
        S3ObjectKey: this.props.bucketKey,
        PollForSourceChanges: this.props.trigger && this.props.trigger === S3Trigger.POLL,
      },
    };
  }

  private generateEventId(stage: codepipeline.IStage): string {
    let ret: string;
    const baseId = Names.nodeUniqueId(stage.pipeline.node) + 'SourceEventRule';

    if (Token.isUnresolved(this.props.bucketKey)) {
      // If bucketKey is a Token, don't include it in the ID.
      // Instead, use numbers to differentiate if multiple actions observe the same bucket
      let candidate = baseId;
      let counter = 0;
      while (this.props.bucket.node.tryFindChild(candidate) !== undefined) {
        counter += 1;
        candidate = baseId + counter;
      }
      ret = candidate;
    } else {
      // we can't use Tokens in construct IDs,
      // however, if bucketKey is not a Token,
      // we want it to differentiate between multiple actions
      // observing the same Bucket with different keys
      ret = baseId + this.props.bucketKey;
      if (this.props.bucket.node.tryFindChild(ret)) {
        // this means a duplicate path for the same bucket - error out
        throw new Error(`S3 source action with path '${this.props.bucketKey}' is already present in the pipeline for this source bucket`);
      }
    }

    return ret;
  }
}<|MERGE_RESOLUTION|>--- conflicted
+++ resolved
@@ -2,16 +2,12 @@
 import * as targets from '@aws-cdk/aws-events-targets';
 import * as s3 from '@aws-cdk/aws-s3';
 import { Names, Token } from '@aws-cdk/core';
-<<<<<<< HEAD
-import { Construct } from 'constructs';
-=======
->>>>>>> b16ea9fe
 import { Action } from '../action';
 import { sourceArtifactBounds } from '../common';
 
 // keep this import separate from other imports to reduce chance for merge conflicts with v2-main
 // eslint-disable-next-line no-duplicate-imports, import/order
-import { Construct } from '@aws-cdk/core';
+import { Construct } from 'constructs';
 
 /**
  * How should the S3 Action detect changes.
