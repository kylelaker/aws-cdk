--- conflicted
+++ resolved
@@ -91,11 +91,7 @@
     "@aws-cdk/aws-iam": "0.0.0",
     "@aws-cdk/aws-servicediscovery": "0.0.0",
     "@aws-cdk/core": "0.0.0",
-<<<<<<< HEAD
     "constructs": "^3.3.69"
-=======
-    "constructs": "10.0.0-pre.5"
->>>>>>> 6565d2e6
   },
   "peerDependencies": {
     "@aws-cdk/aws-acmpca": "0.0.0",
@@ -104,11 +100,7 @@
     "@aws-cdk/aws-iam": "0.0.0",
     "@aws-cdk/aws-servicediscovery": "0.0.0",
     "@aws-cdk/core": "0.0.0",
-<<<<<<< HEAD
     "constructs": "^3.3.69"
-=======
-    "constructs": "10.0.0-pre.5"
->>>>>>> 6565d2e6
   },
   "engines": {
     "node": ">= 10.13.0 <13 || >=13.7.0"
