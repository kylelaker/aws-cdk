--- conflicted
+++ resolved
@@ -60,67 +60,7 @@
     // THEN
     expect(list(session.directory).includes('one-stack.template.json')).toEqual(true);
 
-  });
-
-<<<<<<< HEAD
-  test('some random construct implements "synthesize"', () => {
-    // GIVEN
-    const app = createModernApp();
-    const stack = new cdk.Stack(app, 'one-stack');
-
-    class MyConstruct extends cdk.Construct {
-      protected synthesize(s: cdk.ISynthesisSession) {
-        writeJson(s.assembly.outdir, 'foo.json', { bar: 123 });
-        s.assembly.addArtifact('my-random-construct', {
-          type: cxschema.ArtifactType.AWS_CLOUDFORMATION_STACK,
-          environment: 'aws://12345/bar',
-          properties: {
-            templateFile: 'foo.json',
-          },
-        });
-      }
-    }
-
-    new MyConstruct(stack, 'MyConstruct');
-
-    // WHEN
-    const session = app.synth();
-
-    // THEN
-    expect(list(session.directory).includes('one-stack.template.json')).toEqual(true);
-    expect(list(session.directory).includes('foo.json')).toEqual(true);
-
-    expect(readJson(session.directory, 'foo.json')).toEqual({ bar: 123 });
-    expect(session.manifest).toEqual({
-      version: cxschema.Manifest.version(),
-      artifacts: {
-        'Tree': {
-          type: 'cdk:tree',
-          properties: { file: 'tree.json' },
-        },
-        'my-random-construct': {
-          type: 'aws:cloudformation:stack',
-          environment: 'aws://12345/bar',
-          properties: { templateFile: 'foo.json' },
-        },
-        'one-stack': {
-          type: 'aws:cloudformation:stack',
-          environment: 'aws://unknown-account/unknown-region',
-          properties: {
-            templateFile: 'one-stack.template.json',
-            validateOnSynth: false,
-          },
-          displayName: 'one-stack',
-        },
-      },
-    });
-
-  });
-
-  test('random construct uses addCustomSynthesis', () => {
-=======
-  'random construct uses addCustomSynthesis'(test: Test) {
->>>>>>> 1e54fb92
+    test('random construct uses addCustomSynthesis'() => {
     // GIVEN
     const app = createModernApp();
     const stack = new cdk.Stack(app, 'one-stack');
@@ -218,11 +158,7 @@
     const root = new SynthesizeMe();
     const assembly = synthesize(root, { outdir: fs.mkdtempSync(path.join(os.tmpdir(), 'outdir')) });
 
-<<<<<<< HEAD
-    expect(calls).toEqual(['prepare', 'validate', 'synthesize']);
-=======
-    test.deepEqual(calls, ['validate', 'synthesize']);
->>>>>>> 1e54fb92
+    expect(calls).toEqual(['validate', 'synthesize']);
     const stack = assembly.getStackByName('art');
     expect(stack.template).toEqual({ hello: 123 });
     expect(stack.templateFile).toEqual('hey.json');
