--- conflicted
+++ resolved
@@ -5,13 +5,9 @@
 import * as iam from '@aws-cdk/aws-iam';
 import * as secretsmanager from '@aws-cdk/aws-secretsmanager';
 import * as ssm from '@aws-cdk/aws-ssm';
+import { testLegacyBehavior } from '@aws-cdk/cdk-build-tools/lib/feature-flag';
 import * as cdk from '@aws-cdk/core';
 import * as cxapi from '@aws-cdk/cx-api';
-<<<<<<< HEAD
-import { testFutureBehavior } from '@aws-cdk/cdk-build-tools/lib/feature-flag';
-=======
-import { testLegacyBehavior } from 'cdk-build-tools/lib/feature-flag';
->>>>>>> de5bf5d5
 import * as ecs from '../../lib';
 
 describe('ec2 task definition', () => {
