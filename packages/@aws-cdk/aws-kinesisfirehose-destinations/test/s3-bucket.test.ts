import '@aws-cdk/assert-internal/jest';
import { ABSENT, MatchStyle, ResourcePart, anything, arrayWith } from '@aws-cdk/assert-internal';
import * as iam from '@aws-cdk/aws-iam';
import * as firehose from '@aws-cdk/aws-kinesisfirehose';
import * as kms from '@aws-cdk/aws-kms';
import * as lambda from '@aws-cdk/aws-lambda';
import * as logs from '@aws-cdk/aws-logs';
import * as s3 from '@aws-cdk/aws-s3';
import * as cdk from '@aws-cdk/core';
import * as firehosedestinations from '../lib';
import { S3Bucket } from '../lib';

describe('S3 destination', () => {
  let stack: cdk.Stack;
  let bucket: s3.IBucket;
  let destinationRole: iam.IRole;

  beforeEach(() => {
    stack = new cdk.Stack();
    bucket = new s3.Bucket(stack, 'Bucket');
    destinationRole = new iam.Role(stack, 'Destination Role', {
      assumedBy: new iam.ServicePrincipal('firehose.amazonaws.com'),
    });
  });

  it('provides defaults when no configuration is provided', () => {
    new firehose.DeliveryStream(stack, 'DeliveryStream', {
      destinations: [new firehosedestinations.S3Bucket(bucket, { role: destinationRole })],
    });

    expect(stack).toHaveResource('AWS::KinesisFirehose::DeliveryStream', {
      ExtendedS3DestinationConfiguration: {
        BucketARN: stack.resolve(bucket.bucketArn),
        BufferingHints: {
          IntervalInSeconds: 300,
          SizeInMBs: 5,
        },
        CloudWatchLoggingOptions: {
          Enabled: true,
          LogGroupName: anything(),
          LogStreamName: anything(),
        },
        EncryptionConfiguration: {
          NoEncryptionConfig: 'NoEncryption',
        },
        RoleARN: stack.resolve(destinationRole.roleArn),
      },
    });
    expect(stack).toHaveResource('AWS::Logs::LogGroup');
    expect(stack).toHaveResource('AWS::Logs::LogStream');
  });

  it('creates a role when none is provided', () => {

    new firehose.DeliveryStream(stack, 'DeliveryStream', {
      destinations: [new firehosedestinations.S3Bucket(bucket)],
    });

    expect(stack).toHaveResourceLike('AWS::KinesisFirehose::DeliveryStream', {
      ExtendedS3DestinationConfiguration: {
        RoleARN: {
          'Fn::GetAtt': [
            'DeliveryStreamS3DestinationRoleD96B8345',
            'Arn',
          ],
        },
      },
    });
    expect(stack).toMatchTemplate({
      ['DeliveryStreamS3DestinationRoleD96B8345']: {
        Type: 'AWS::IAM::Role',
      },
    }, MatchStyle.SUPERSET);
  });

  it('grants read/write access to the bucket', () => {
    const destination = new firehosedestinations.S3Bucket(bucket, { role: destinationRole });

    new firehose.DeliveryStream(stack, 'DeliveryStream', {
      destinations: [destination],
    });

    expect(stack).toHaveResourceLike('AWS::IAM::Policy', {
      Roles: [stack.resolve(destinationRole.roleName)],
      PolicyDocument: {
        Statement: [
          {
            Action: [
              's3:GetObject*',
              's3:GetBucket*',
              's3:List*',
              's3:DeleteObject*',
              's3:PutObject*',
              's3:Abort*',
            ],
            Effect: 'Allow',
            Resource: [
              stack.resolve(bucket.bucketArn),
              { 'Fn::Join': ['', [stack.resolve(bucket.bucketArn), '/*']] },
            ],
          },
        ],
      },
    });
  });

  it('bucket and log group grants are depended on by delivery stream', () => {
    const logGroup = logs.LogGroup.fromLogGroupName(stack, 'Log Group', 'evergreen');
    const destination = new firehosedestinations.S3Bucket(bucket, { role: destinationRole, logGroup });
    new firehose.DeliveryStream(stack, 'DeliveryStream', {
      destinations: [destination],
    });

    expect(stack).toHaveResourceLike('AWS::IAM::Policy', {
      PolicyName: 'DestinationRoleDefaultPolicy1185C75D',
      Roles: [stack.resolve(destinationRole.roleName)],
      PolicyDocument: {
        Statement: [
          {
            Action: [
              's3:GetObject*',
              's3:GetBucket*',
              's3:List*',
              's3:DeleteObject*',
              's3:PutObject*',
              's3:Abort*',
            ],
            Effect: 'Allow',
            Resource: [
              stack.resolve(bucket.bucketArn),
              { 'Fn::Join': ['', [stack.resolve(bucket.bucketArn), '/*']] },
            ],
          },
          {
            Action: [
              'logs:CreateLogStream',
              'logs:PutLogEvents',
            ],
            Effect: 'Allow',
            Resource: stack.resolve(logGroup.logGroupArn),
          },
        ],
      },
    });
    expect(stack).toHaveResourceLike('AWS::KinesisFirehose::DeliveryStream', {
      DependsOn: ['DestinationRoleDefaultPolicy1185C75D'],
    }, ResourcePart.CompleteDefinition);
  });

  describe('logging', () => {
    it('creates resources and configuration by default', () => {
      new firehose.DeliveryStream(stack, 'DeliveryStream', {
        destinations: [new firehosedestinations.S3Bucket(bucket)],
      });

      expect(stack).toHaveResource('AWS::Logs::LogGroup');
      expect(stack).toHaveResource('AWS::Logs::LogStream');
      expect(stack).toHaveResourceLike('AWS::KinesisFirehose::DeliveryStream', {
        ExtendedS3DestinationConfiguration: {
          CloudWatchLoggingOptions: {
            Enabled: true,
            LogGroupName: anything(),
            LogStreamName: anything(),
          },
        },
      });
    });

    it('does not create resources or configuration if disabled', () => {
      new firehose.DeliveryStream(stack, 'DeliveryStream', {
        destinations: [new firehosedestinations.S3Bucket(bucket, { logging: false })],
      });

      expect(stack).not.toHaveResource('AWS::Logs::LogGroup');
      expect(stack).toHaveResourceLike('AWS::KinesisFirehose::DeliveryStream', {
        ExtendedS3DestinationConfiguration: {
          CloudWatchLoggingOptions: ABSENT,
        },
      });
    });

    it('uses provided log group', () => {
      const logGroup = new logs.LogGroup(stack, 'Log Group');

      new firehose.DeliveryStream(stack, 'DeliveryStream', {
        destinations: [new firehosedestinations.S3Bucket(bucket, { logGroup })],
      });

      expect(stack).toCountResources('AWS::Logs::LogGroup', 1);
      expect(stack).toHaveResourceLike('AWS::KinesisFirehose::DeliveryStream', {
        ExtendedS3DestinationConfiguration: {
          CloudWatchLoggingOptions: {
            Enabled: true,
            LogGroupName: stack.resolve(logGroup.logGroupName),
            LogStreamName: anything(),
          },
        },
      });
    });

    it('throws error if logging disabled but log group provided', () => {
      const destination = new firehosedestinations.S3Bucket(bucket, { logging: false, logGroup: new logs.LogGroup(stack, 'Log Group') });

      expect(() => new firehose.DeliveryStream(stack, 'DeliveryStream', {
        destinations: [destination],
      })).toThrowError('logging cannot be set to false when logGroup is provided');
    });

    it('grants log group write permissions to destination role', () => {
      const logGroup = new logs.LogGroup(stack, 'Log Group');

      new firehose.DeliveryStream(stack, 'DeliveryStream', {
        destinations: [new firehosedestinations.S3Bucket(bucket, { logGroup, role: destinationRole })],
      });

      expect(stack).toHaveResourceLike('AWS::IAM::Policy', {
        Roles: [stack.resolve(destinationRole.roleName)],
        PolicyDocument: {
          Statement: arrayWith(
            {
              Action: [
                'logs:CreateLogStream',
                'logs:PutLogEvents',
              ],
              Effect: 'Allow',
              Resource: stack.resolve(logGroup.logGroupArn),
            },
          ),
        },
      });
    });
  });

<<<<<<< HEAD
  describe('processing configuration', () => {
    let lambdaFunction: lambda.IFunction;
    let basicLambdaProcessor: firehose.LambdaFunctionProcessor;
    let destinationWithBasicLambdaProcessor: firehosedestinations.S3Bucket;

    beforeEach(() => {
      lambdaFunction = new lambda.Function(stack, 'DataProcessorFunction', {
        runtime: lambda.Runtime.NODEJS_12_X,
        code: lambda.Code.fromInline('foo'),
        handler: 'bar',
      });
      basicLambdaProcessor = new firehose.LambdaFunctionProcessor(lambdaFunction);
      destinationWithBasicLambdaProcessor = new firehosedestinations.S3Bucket(bucket, {
        role: destinationRole,
        processors: [basicLambdaProcessor],
      });
    });

    it('creates configuration for LambdaFunctionProcessor', () => {
      new firehose.DeliveryStream(stack, 'DeliveryStream', {
        destinations: [destinationWithBasicLambdaProcessor],
      });

      expect(stack).toHaveResource('AWS::Lambda::Function');
      expect(stack).toHaveResourceLike('AWS::KinesisFirehose::DeliveryStream', {
        ExtendedS3DestinationConfiguration: {
          ProcessingConfiguration: {
            Enabled: true,
            Processors: [{
              Type: 'Lambda',
              Parameters: [
                {
                  ParameterName: 'RoleArn',
                  ParameterValue: stack.resolve(destinationRole.roleArn),
                },
                {
                  ParameterName: 'LambdaArn',
                  ParameterValue: stack.resolve(lambdaFunction.functionArn),
                },
              ],
            }],
          },
        },
      });
    });

    it('set all optional parameters', () => {
      const processor = new firehose.LambdaFunctionProcessor(lambdaFunction, {
        bufferInterval: cdk.Duration.minutes(1),
        bufferSize: cdk.Size.mebibytes(1),
        retries: 5,
      });
      const destination = new firehosedestinations.S3Bucket(bucket, {
        role: destinationRole,
        processors: [processor],
      });
      new firehose.DeliveryStream(stack, 'DeliveryStream', {
        destinations: [destination],
      });

      expect(stack).toHaveResource('AWS::Lambda::Function');
      expect(stack).toHaveResourceLike('AWS::KinesisFirehose::DeliveryStream', {
        ExtendedS3DestinationConfiguration: {
          ProcessingConfiguration: {
            Enabled: true,
            Processors: [{
              Type: 'Lambda',
              Parameters: [
                {
                  ParameterName: 'RoleArn',
                  ParameterValue: stack.resolve(destinationRole.roleArn),
                },
                {
                  ParameterName: 'LambdaArn',
                  ParameterValue: stack.resolve(lambdaFunction.functionArn),
                },
                {
                  ParameterName: 'BufferIntervalInSeconds',
                  ParameterValue: '60',
                },
                {
                  ParameterName: 'BufferSizeInMBs',
                  ParameterValue: '1',
                },
                {
                  ParameterName: 'NumberOfRetries',
                  ParameterValue: '5',
                },
              ],
            }],
          },
        },
      });
    });

    it('grants invoke access to the lambda function and delivery stream depends on grant', () => {
      new firehose.DeliveryStream(stack, 'DeliveryStream', {
        destinations: [destinationWithBasicLambdaProcessor],
      });

      expect(stack).toHaveResourceLike('AWS::IAM::Policy', {
        PolicyName: 'DestinationRoleDefaultPolicy1185C75D',
        Roles: [stack.resolve(destinationRole.roleName)],
        PolicyDocument: {
          Statement: arrayWith(
            {
              Action: 'lambda:InvokeFunction',
              Effect: 'Allow',
              Resource: stack.resolve(lambdaFunction.functionArn),
            },
          ),
        },
      });
      expect(stack).toHaveResourceLike('AWS::KinesisFirehose::DeliveryStream', {
        DependsOn: ['DestinationRoleDefaultPolicy1185C75D'],
      }, ResourcePart.CompleteDefinition);
    });

    it('throws error if more than one processor is provided', () => {
      const destination = new firehosedestinations.S3Bucket(bucket, {
        role: destinationRole,
        processors: [basicLambdaProcessor, basicLambdaProcessor],
      });

      expect(() => new firehose.DeliveryStream(stack, 'DeliveryStream', {
        destinations: [destination],
      })).toThrowError('Only one processor is allowed per delivery stream destination');
    });
  });

  describe('buffering', () => {
    it('does not create configuration by default', () => {
=======
  describe('compression', () => {
    it('configures when specified', () => {
      const destination = new firehosedestinations.S3Bucket(bucket, {
        compression: firehosedestinations.Compression.GZIP,
      });
>>>>>>> 8dbb5ae1
      new firehose.DeliveryStream(stack, 'DeliveryStream', {
        destinations: [destination],
      });

      expect(stack).toHaveResourceLike('AWS::KinesisFirehose::DeliveryStream', {
        ExtendedS3DestinationConfiguration: {
          CompressionFormat: 'GZIP',
        },
      });
    });

    it('allows custom compression types', () => {
      const destination = new firehosedestinations.S3Bucket(bucket, {
        compression: firehosedestinations.Compression.of('SNAZZY'),
      });
      new firehose.DeliveryStream(stack, 'DeliveryStream', {
        destinations: [destination],
      });

      expect(stack).toHaveResourceLike('AWS::KinesisFirehose::DeliveryStream', {
        ExtendedS3DestinationConfiguration: {
          CompressionFormat: 'SNAZZY',
        },
      });
    });
  });

  describe('buffering', () => {
    it('creates configuration when interval and size provided', () => {
      new firehose.DeliveryStream(stack, 'DeliveryStream', {
        destinations: [new S3Bucket(bucket, {
          bufferingInterval: cdk.Duration.minutes(1),
          bufferingSize: cdk.Size.mebibytes(1),
        })],
      });

      expect(stack).toHaveResourceLike('AWS::KinesisFirehose::DeliveryStream', {
        ExtendedS3DestinationConfiguration: {
          BufferingHints: {
            IntervalInSeconds: 60,
            SizeInMBs: 1,
          },
        },
      });
    });

    it('validates bufferingInterval', () => {
      expect(() => new firehose.DeliveryStream(stack, 'DeliveryStream', {
        destinations: [new S3Bucket(bucket, {
          bufferingInterval: cdk.Duration.seconds(30),
          bufferingSize: cdk.Size.mebibytes(1),
        })],
      })).toThrowError('Buffering interval must be between 60 and 900 seconds');

      expect(() => new firehose.DeliveryStream(stack, 'DeliveryStream2', {
        destinations: [new S3Bucket(bucket, {
          bufferingInterval: cdk.Duration.minutes(16),
          bufferingSize: cdk.Size.mebibytes(1),
        })],
      })).toThrowError('Buffering interval must be between 60 and 900 seconds');
    });

    it('validates bufferingSize', () => {
      expect(() => new firehose.DeliveryStream(stack, 'DeliveryStream', {
        destinations: [new S3Bucket(bucket, {
          bufferingInterval: cdk.Duration.minutes(1),
          bufferingSize: cdk.Size.mebibytes(0),

        })],
      })).toThrowError('Buffering size must be between 1 and 128 MBs');

      expect(() => new firehose.DeliveryStream(stack, 'DeliveryStream2', {
        destinations: [new S3Bucket(bucket, {
          bufferingInterval: cdk.Duration.minutes(1),
          bufferingSize: cdk.Size.mebibytes(256),
        })],
      })).toThrowError('Buffering size must be between 1 and 128 MBs');
    });
  });

  describe('destination encryption', () => {
    it('creates configuration', () => {
      const key = new kms.Key(stack, 'Key');

      new firehose.DeliveryStream(stack, 'DeliveryStream', {
        destinations: [new firehosedestinations.S3Bucket(bucket, {
          encryptionKey: key,
          role: destinationRole,
        })],
      });

      expect(stack).toHaveResourceLike('AWS::KinesisFirehose::DeliveryStream', {
        ExtendedS3DestinationConfiguration: {
          EncryptionConfiguration: {
            KMSEncryptionConfig: {
              AWSKMSKeyARN: stack.resolve(key.keyArn),
            },
          },
        },
      });
    });

    it('grants encrypt/decrypt access to the destination encryptionKey', () => {
      const key = new kms.Key(stack, 'Key');

      new firehose.DeliveryStream(stack, 'DeliveryStream', {
        destinations: [new firehosedestinations.S3Bucket(bucket, {
          encryptionKey: key,
          role: destinationRole,
        })],
      });

      expect(stack).toHaveResourceLike('AWS::IAM::Policy', {
        Roles: [stack.resolve(destinationRole.roleName)],
        PolicyDocument: {
          Statement: arrayWith({
            Action: [
              'kms:Decrypt',
              'kms:Encrypt',
              'kms:ReEncrypt*',
              'kms:GenerateDataKey*',
            ],
            Effect: 'Allow',
            Resource: stack.resolve(key.keyArn),
          }),
        },
      });
    });
  });
});<|MERGE_RESOLUTION|>--- conflicted
+++ resolved
@@ -231,7 +231,6 @@
     });
   });
 
-<<<<<<< HEAD
   describe('processing configuration', () => {
     let lambdaFunction: lambda.IFunction;
     let basicLambdaProcessor: firehose.LambdaFunctionProcessor;
@@ -362,15 +361,11 @@
     });
   });
 
-  describe('buffering', () => {
-    it('does not create configuration by default', () => {
-=======
   describe('compression', () => {
     it('configures when specified', () => {
       const destination = new firehosedestinations.S3Bucket(bucket, {
         compression: firehosedestinations.Compression.GZIP,
       });
->>>>>>> 8dbb5ae1
       new firehose.DeliveryStream(stack, 'DeliveryStream', {
         destinations: [destination],
       });
