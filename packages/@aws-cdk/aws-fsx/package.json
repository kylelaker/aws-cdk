--- conflicted
+++ resolved
@@ -74,21 +74,12 @@
   },
   "license": "Apache-2.0",
   "devDependencies": {
-<<<<<<< HEAD
-    "@types/jest": "^26.0.24",
-    "cdk-build-tools": "0.0.0",
-    "cdk-integ-tools": "0.0.0",
-    "cfn2ts": "0.0.0",
-    "pkglint": "0.0.0",
     "@aws-cdk/assertions": "0.0.0"
-=======
-    "@aws-cdk/assert-internal": "0.0.0",
     "@aws-cdk/cdk-build-tools": "0.0.0",
     "@aws-cdk/cdk-integ-tools": "0.0.0",
     "@aws-cdk/cfn2ts": "0.0.0",
     "@aws-cdk/pkglint": "0.0.0",
     "@types/jest": "^26.0.24"
->>>>>>> d6afdaf4
   },
   "dependencies": {
     "@aws-cdk/aws-ec2": "0.0.0",
